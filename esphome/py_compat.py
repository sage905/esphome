--- conflicted
+++ resolved
@@ -78,16 +78,8 @@
 if IS_PY2:
     def decode_text(data, encoding='utf-8', errors='strict'):
         # type: (str, str, str) -> unicode
-<<<<<<< HEAD
-        return unicode(data, encoding='utf-8', errors=errors)
-else:
-    def decode_text(data, encoding='utf-8', errors='strict'):
-        # type: (bytes, str, str) -> str
-        return data.decode(encoding='utf-8', errors=errors)
-=======
         return unicode(data, encoding=encoding, errors=errors)
 else:
     def decode_text(data, encoding='utf-8', errors='strict'):
         # type: (bytes, str, str) -> str
-        return data.decode(encoding=encoding, errors=errors)
->>>>>>> 3ddf5a4e
+        return data.decode(encoding=encoding, errors=errors)