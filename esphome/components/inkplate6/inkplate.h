--- conflicted
+++ resolved
@@ -111,12 +111,9 @@
       return 800;
     } else if (this->model_ == INKPLATE_10) {
       return 1200;
-<<<<<<< HEAD
-    else if (this->model_ == INKPLATE_6_PLUS)
+    } else if (this->model_ == INKPLATE_6_PLUS) {
       return 1024;
-=======
     }
->>>>>>> ef832bec
     return 0;
   }
 
@@ -125,12 +122,9 @@
       return 600;
     } else if (this->model_ == INKPLATE_10) {
       return 825;
-<<<<<<< HEAD
-    else if (this->model_ == INKPLATE_6_PLUS)
+    } else if (this->model_ == INKPLATE_6_PLUS) {
       return 758;
-=======
     }
->>>>>>> ef832bec
     return 0;
   }
 
