syntax = "proto3";

import "api_options.proto";

service APIConnection {
  rpc hello (HelloRequest) returns (HelloResponse) {
    option (needs_setup_connection) = false;
    option (needs_authentication) = false;
  }
  rpc connect (ConnectRequest) returns (ConnectResponse) {
    option (needs_setup_connection) = false;
    option (needs_authentication) = false;
  }
  rpc disconnect (DisconnectRequest) returns (DisconnectResponse) {
    option (needs_setup_connection) = false;
    option (needs_authentication) = false;
  }
  rpc ping (PingRequest) returns (PingResponse) {
    option (needs_setup_connection) = false;
    option (needs_authentication) = false;
  }
  rpc device_info (DeviceInfoRequest) returns (DeviceInfoResponse) {
    option (needs_authentication) = false;
  }
  rpc list_entities (ListEntitiesRequest) returns (void) {}
  rpc subscribe_states (SubscribeStatesRequest) returns (void) {}
  rpc subscribe_logs (SubscribeLogsRequest) returns (void) {}
  rpc subscribe_homeassistant_services (SubscribeHomeassistantServicesRequest) returns (void) {}
  rpc subscribe_home_assistant_states (SubscribeHomeAssistantStatesRequest) returns (void) {}
  rpc get_time (GetTimeRequest) returns (GetTimeResponse) {
    option (needs_authentication) = false;
  }
  rpc execute_service (ExecuteServiceRequest) returns (void) {}

  rpc cover_command (CoverCommandRequest) returns (void) {}
  rpc fan_command (FanCommandRequest) returns (void) {}
  rpc light_command (LightCommandRequest) returns (void) {}
  rpc switch_command (SwitchCommandRequest) returns (void) {}
  rpc camera_image (CameraImageRequest) returns (void) {}
  rpc climate_command (ClimateCommandRequest) returns (void) {}
  rpc number_command (NumberCommandRequest) returns (void) {}
  rpc select_command (SelectCommandRequest) returns (void) {}
}


// ==================== BASE PACKETS ====================

// The Home Assistant protocol is structured as a simple
// TCP socket with short binary messages encoded in the protocol buffers format
// First, a message in this protocol has a specific format:
//  * A zero byte.
//  * VarInt denoting the size of the message object. (type is not part of this)
//  * VarInt denoting the type of message.
//  * The message object encoded as a ProtoBuf message

// The connection is established in 4 steps:
//  * First, the client connects to the server and sends a "Hello Request" identifying itself
//  * The server responds with a "Hello Response" and selects the protocol version
//  * After receiving this message, the client attempts to authenticate itself using
//    the password and a "Connect Request"
//  * The server responds with a "Connect Response" and notifies of invalid password.
// If anything in this initial process fails, the connection must immediately closed
// by both sides and _no_ disconnection message is to be sent.

// Message sent at the beginning of each connection
// Can only be sent by the client and only at the beginning of the connection
message HelloRequest {
  option (id) = 1;
  option (source) = SOURCE_CLIENT;
  option (no_delay) = true;

  // Description of client (like User Agent)
  // For example "Home Assistant"
  // Not strictly necessary to send but nice for debugging
  // purposes.
  string client_info = 1;
}

// Confirmation of successful connection request.
// Can only be sent by the server and only at the beginning of the connection
message HelloResponse {
  option (id) = 2;
  option (source) = SOURCE_SERVER;
  option (no_delay) = true;

  // The version of the API to use. The _client_ (for example Home Assistant) needs to check
  // for compatibility and if necessary adopt to an older API.
  // Major is for breaking changes in the base protocol - a mismatch will lead to immediate disconnect_client_
  // Minor is for breaking changes in individual messages - a mismatch will lead to a warning message
  uint32 api_version_major = 1;
  uint32 api_version_minor = 2;

  // A string identifying the server (ESP); like client info this may be empty
  // and only exists for debugging/logging purposes.
  // For example "ESPHome v1.10.0 on ESP8266"
  string server_info = 3;
}

// Message sent at the beginning of each connection to authenticate the client
// Can only be sent by the client and only at the beginning of the connection
message ConnectRequest {
  option (id) = 3;
  option (source) = SOURCE_CLIENT;
  option (no_delay) = true;

  // The password to log in with
  string password = 1;
}

// Confirmation of successful connection. After this the connection is available for all traffic.
// Can only be sent by the server and only at the beginning of the connection
message ConnectResponse {
  option (id) = 4;
  option (source) = SOURCE_SERVER;
  option (no_delay) = true;

  bool invalid_password = 1;
}

// Request to close the connection.
// Can be sent by both the client and server
message DisconnectRequest {
  option (id) = 5;
  option (source) = SOURCE_BOTH;
  option (no_delay) = true;

  // Do not close the connection before the acknowledgement arrives
}

message DisconnectResponse {
  option (id) = 6;
  option (source) = SOURCE_BOTH;
  option (no_delay) = true;

  // Empty - Both parties are required to close the connection after this
  // message has been received.
}

message PingRequest {
  option (id) = 7;
  option (source) = SOURCE_BOTH;
  // Empty
}

message PingResponse {
  option (id) = 8;
  option (source) = SOURCE_BOTH;
  // Empty
}

message DeviceInfoRequest {
  option (id) = 9;
  option (source) = SOURCE_CLIENT;
  // Empty
}

message DeviceInfoResponse {
  option (id) = 10;
  option (source) = SOURCE_SERVER;

  bool uses_password = 1;

  // The name of the node, given by "App.set_name()"
  string name = 2;

  // The mac address of the device. For example "AC:BC:32:89:0E:A9"
  string mac_address = 3;

  // A string describing the ESPHome version. For example "1.10.0"
  string esphome_version = 4;

  // A string describing the date of compilation, this is generated by the compiler
  // and therefore may not be in the same format all the time.
  // If the user isn't using ESPHome, this will also not be set.
  string compilation_time = 5;

  // The model of the board. For example NodeMCU
  string model = 6;

  bool has_deep_sleep = 7;

  // The esphome project details if set
  string project_name = 8;
  string project_version = 9;
}

message ListEntitiesRequest {
  option (id) = 11;
  option (source) = SOURCE_CLIENT;
  // Empty
}
message ListEntitiesDoneResponse {
  option (id) = 19;
  option (source) = SOURCE_SERVER;
  option (no_delay) = true;
  // Empty
}
message SubscribeStatesRequest {
  option (id) = 20;
  option (source) = SOURCE_CLIENT;
  // Empty
}

// ==================== BINARY SENSOR ====================
message ListEntitiesBinarySensorResponse {
  option (id) = 12;
  option (source) = SOURCE_SERVER;
  option (ifdef) = "USE_BINARY_SENSOR";

  string object_id = 1;
  fixed32 key = 2;
  string name = 3;
  string unique_id = 4;

  string device_class = 5;
  bool is_status_binary_sensor = 6;
  bool disabled_by_default = 7;
}
message BinarySensorStateResponse {
  option (id) = 21;
  option (source) = SOURCE_SERVER;
  option (ifdef) = "USE_BINARY_SENSOR";
  option (no_delay) = true;

  fixed32 key = 1;
  bool state = 2;
  // If the binary sensor does not have a valid state yet.
  // Equivalent to `!obj->has_state()` - inverse logic to make state packets smaller
  bool missing_state = 3;
}

// ==================== COVER ====================
message ListEntitiesCoverResponse {
  option (id) = 13;
  option (source) = SOURCE_SERVER;
  option (ifdef) = "USE_COVER";

  string object_id = 1;
  fixed32 key = 2;
  string name = 3;
  string unique_id = 4;

  bool assumed_state = 5;
  bool supports_position = 6;
  bool supports_tilt = 7;
  string device_class = 8;
  bool disabled_by_default = 9;
}

enum LegacyCoverState {
  LEGACY_COVER_STATE_OPEN = 0;
  LEGACY_COVER_STATE_CLOSED = 1;
}
enum CoverOperation {
  COVER_OPERATION_IDLE = 0;
  COVER_OPERATION_IS_OPENING = 1;
  COVER_OPERATION_IS_CLOSING = 2;
}
message CoverStateResponse {
  option (id) = 22;
  option (source) = SOURCE_SERVER;
  option (ifdef) = "USE_COVER";
  option (no_delay) = true;

  fixed32 key = 1;
  // legacy: state has been removed in 1.13
  // clients/servers must still send/accept it until the next protocol change
  LegacyCoverState legacy_state = 2;

  float position = 3;
  float tilt = 4;
  CoverOperation current_operation = 5;
}

enum LegacyCoverCommand {
  LEGACY_COVER_COMMAND_OPEN = 0;
  LEGACY_COVER_COMMAND_CLOSE = 1;
  LEGACY_COVER_COMMAND_STOP = 2;
}
message CoverCommandRequest {
  option (id) = 30;
  option (source) = SOURCE_CLIENT;
  option (ifdef) = "USE_COVER";
  option (no_delay) = true;

  fixed32 key = 1;

  // legacy: command has been removed in 1.13
  // clients/servers must still send/accept it until the next protocol change
  bool has_legacy_command = 2;
  LegacyCoverCommand legacy_command = 3;

  bool has_position = 4;
  float position = 5;
  bool has_tilt = 6;
  float tilt = 7;
  bool stop = 8;
}

// ==================== FAN ====================
message ListEntitiesFanResponse {
  option (id) = 14;
  option (source) = SOURCE_SERVER;
  option (ifdef) = "USE_FAN";

  string object_id = 1;
  fixed32 key = 2;
  string name = 3;
  string unique_id = 4;

  bool supports_oscillation = 5;
  bool supports_speed = 6;
  bool supports_direction = 7;
  int32 supported_speed_count = 8;
  bool disabled_by_default = 9;
}
enum FanSpeed {
  FAN_SPEED_LOW = 0;
  FAN_SPEED_MEDIUM = 1;
  FAN_SPEED_HIGH = 2;
}
enum FanDirection {
  FAN_DIRECTION_FORWARD = 0;
  FAN_DIRECTION_REVERSE = 1;
}
message FanStateResponse {
  option (id) = 23;
  option (source) = SOURCE_SERVER;
  option (ifdef) = "USE_FAN";
  option (no_delay) = true;

  fixed32 key = 1;
  bool state = 2;
  bool oscillating = 3;
  FanSpeed speed = 4 [deprecated = true];
  FanDirection direction = 5;
  int32 speed_level = 6;
}
message FanCommandRequest {
  option (id) = 31;
  option (source) = SOURCE_CLIENT;
  option (ifdef) = "USE_FAN";
  option (no_delay) = true;

  fixed32 key = 1;
  bool has_state = 2;
  bool state = 3;
  bool has_speed = 4 [deprecated = true];
  FanSpeed speed = 5 [deprecated = true];
  bool has_oscillating = 6;
  bool oscillating = 7;
  bool has_direction = 8;
  FanDirection direction = 9;
  bool has_speed_level = 10;
  int32 speed_level = 11;
}

// ==================== LIGHT ====================
enum ColorMode {
  COLOR_MODE_UNKNOWN = 0;
  COLOR_MODE_ON_OFF = 1;
  COLOR_MODE_BRIGHTNESS = 2;
  COLOR_MODE_WHITE = 7;
  COLOR_MODE_COLOR_TEMPERATURE = 11;
  COLOR_MODE_COLD_WARM_WHITE = 19;
  COLOR_MODE_RGB = 35;
  COLOR_MODE_RGB_WHITE = 39;
  COLOR_MODE_RGB_COLOR_TEMPERATURE = 47;
  COLOR_MODE_RGB_COLD_WARM_WHITE = 51;
}
message ListEntitiesLightResponse {
  option (id) = 15;
  option (source) = SOURCE_SERVER;
  option (ifdef) = "USE_LIGHT";

  string object_id = 1;
  fixed32 key = 2;
  string name = 3;
  string unique_id = 4;

  repeated ColorMode supported_color_modes = 12;
  // next four supports_* are for legacy clients, newer clients should use color modes
  bool legacy_supports_brightness = 5 [deprecated=true];
  bool legacy_supports_rgb = 6 [deprecated=true];
  bool legacy_supports_white_value = 7 [deprecated=true];
  bool legacy_supports_color_temperature = 8 [deprecated=true];
  float min_mireds = 9;
  float max_mireds = 10;
  repeated string effects = 11;
  bool disabled_by_default = 13;
}
message LightStateResponse {
  option (id) = 24;
  option (source) = SOURCE_SERVER;
  option (ifdef) = "USE_LIGHT";
  option (no_delay) = true;

  fixed32 key = 1;
  bool state = 2;
  float brightness = 3;
  ColorMode color_mode = 11;
  float color_brightness = 10;
  float red = 4;
  float green = 5;
  float blue = 6;
  float white = 7;
  float color_temperature = 8;
  float cold_white = 12;
  float warm_white = 13;
  string effect = 9;
}
message LightCommandRequest {
  option (id) = 32;
  option (source) = SOURCE_CLIENT;
  option (ifdef) = "USE_LIGHT";
  option (no_delay) = true;

  fixed32 key = 1;
  bool has_state = 2;
  bool state = 3;
  bool has_brightness = 4;
  float brightness = 5;
  bool has_color_mode = 22;
  ColorMode color_mode = 23;
  bool has_color_brightness = 20;
  float color_brightness = 21;
  bool has_rgb = 6;
  float red = 7;
  float green = 8;
  float blue = 9;
  bool has_white = 10;
  float white = 11;
  bool has_color_temperature = 12;
  float color_temperature = 13;
  bool has_cold_white = 24;
  float cold_white = 25;
  bool has_warm_white = 26;
  float warm_white = 27;
  bool has_transition_length = 14;
  uint32 transition_length = 15;
  bool has_flash_length = 16;
  uint32 flash_length = 17;
  bool has_effect = 18;
  string effect = 19;
}

// ==================== SENSOR ====================
enum SensorStateClass {
  STATE_CLASS_NONE = 0;
  STATE_CLASS_MEASUREMENT = 1;
}

enum SensorLastResetType {
  LAST_RESET_NONE = 0;
  LAST_RESET_NEVER = 1;
  LAST_RESET_AUTO = 2;
}

message ListEntitiesSensorResponse {
  option (id) = 16;
  option (source) = SOURCE_SERVER;
  option (ifdef) = "USE_SENSOR";

  string object_id = 1;
  fixed32 key = 2;
  string name = 3;
  string unique_id = 4;

  string icon = 5;
  string unit_of_measurement = 6;
  int32 accuracy_decimals = 7;
  bool force_update = 8;
  string device_class = 9;
  SensorStateClass state_class = 10;
  SensorLastResetType last_reset_type = 11;
<<<<<<< HEAD
=======
  bool disabled_by_default = 12;
>>>>>>> 5edebaf4
}
message SensorStateResponse {
  option (id) = 25;
  option (source) = SOURCE_SERVER;
  option (ifdef) = "USE_SENSOR";
  option (no_delay) = true;

  fixed32 key = 1;
  float state = 2;
  // If the sensor does not have a valid state yet.
  // Equivalent to `!obj->has_state()` - inverse logic to make state packets smaller
  bool missing_state = 3;
}

// ==================== SWITCH ====================
message ListEntitiesSwitchResponse {
  option (id) = 17;
  option (source) = SOURCE_SERVER;
  option (ifdef) = "USE_SWITCH";

  string object_id = 1;
  fixed32 key = 2;
  string name = 3;
  string unique_id = 4;

  string icon = 5;
  bool assumed_state = 6;
  bool disabled_by_default = 7;
}
message SwitchStateResponse {
  option (id) = 26;
  option (source) = SOURCE_SERVER;
  option (ifdef) = "USE_SWITCH";
  option (no_delay) = true;

  fixed32 key = 1;
  bool state = 2;
}
message SwitchCommandRequest {
  option (id) = 33;
  option (source) = SOURCE_CLIENT;
  option (ifdef) = "USE_SWITCH";
  option (no_delay) = true;

  fixed32 key = 1;
  bool state = 2;
}

// ==================== TEXT SENSOR ====================
message ListEntitiesTextSensorResponse {
  option (id) = 18;
  option (source) = SOURCE_SERVER;
  option (ifdef) = "USE_TEXT_SENSOR";

  string object_id = 1;
  fixed32 key = 2;
  string name = 3;
  string unique_id = 4;

  string icon = 5;
  bool disabled_by_default = 6;
}
message TextSensorStateResponse {
  option (id) = 27;
  option (source) = SOURCE_SERVER;
  option (ifdef) = "USE_TEXT_SENSOR";
  option (no_delay) = true;

  fixed32 key = 1;
  string state = 2;
  // If the text sensor does not have a valid state yet.
  // Equivalent to `!obj->has_state()` - inverse logic to make state packets smaller
  bool missing_state = 3;
}

// ==================== SUBSCRIBE LOGS ====================
enum LogLevel {
  LOG_LEVEL_NONE = 0;
  LOG_LEVEL_ERROR = 1;
  LOG_LEVEL_WARN = 2;
  LOG_LEVEL_INFO = 3;
  LOG_LEVEL_DEBUG = 4;
  LOG_LEVEL_VERBOSE = 5;
  LOG_LEVEL_VERY_VERBOSE = 6;
}
message SubscribeLogsRequest {
  option (id) = 28;
  option (source) = SOURCE_CLIENT;
  LogLevel level = 1;
  bool dump_config = 2;
}
message SubscribeLogsResponse {
  option (id) = 29;
  option (source) = SOURCE_SERVER;
  option (log) = false;
  option (no_delay) = false;

  LogLevel level = 1;
  string tag = 2;
  string message = 3;
  bool send_failed = 4;
}

// ==================== HOMEASSISTANT.SERVICE ====================
message SubscribeHomeassistantServicesRequest {
  option (id) = 34;
  option (source) = SOURCE_CLIENT;
}

message HomeassistantServiceMap {
  string key = 1;
  string value = 2;
}

message HomeassistantServiceResponse {
  option (id) = 35;
  option (source) = SOURCE_SERVER;
  option (no_delay) = true;

  string service = 1;
  repeated HomeassistantServiceMap data = 2;
  repeated HomeassistantServiceMap data_template = 3;
  repeated HomeassistantServiceMap variables = 4;
  bool is_event = 5;
}

// ==================== IMPORT HOME ASSISTANT STATES ====================
// 1. Client sends SubscribeHomeAssistantStatesRequest
// 2. Server responds with zero or more SubscribeHomeAssistantStateResponse (async)
// 3. Client sends HomeAssistantStateResponse for state changes.
message SubscribeHomeAssistantStatesRequest {
  option (id) = 38;
  option (source) = SOURCE_CLIENT;
}

message SubscribeHomeAssistantStateResponse {
  option (id) = 39;
  option (source) = SOURCE_SERVER;
  string entity_id = 1;
  string attribute = 2;
}

message HomeAssistantStateResponse {
  option (id) = 40;
  option (source) = SOURCE_CLIENT;
  option (no_delay) = true;

  string entity_id = 1;
  string state = 2;
  string attribute = 3;
}

// ==================== IMPORT TIME ====================
message GetTimeRequest {
  option (id) = 36;
  option (source) = SOURCE_BOTH;
}

message GetTimeResponse {
  option (id) = 37;
  option (source) = SOURCE_BOTH;
  option (no_delay) = true;

  fixed32 epoch_seconds = 1;
}

// ==================== USER-DEFINES SERVICES ====================
enum ServiceArgType {
  SERVICE_ARG_TYPE_BOOL = 0;
  SERVICE_ARG_TYPE_INT = 1;
  SERVICE_ARG_TYPE_FLOAT = 2;
  SERVICE_ARG_TYPE_STRING = 3;
  SERVICE_ARG_TYPE_BOOL_ARRAY = 4;
  SERVICE_ARG_TYPE_INT_ARRAY = 5;
  SERVICE_ARG_TYPE_FLOAT_ARRAY = 6;
  SERVICE_ARG_TYPE_STRING_ARRAY = 7;
}
message ListEntitiesServicesArgument {
  string name = 1;
  ServiceArgType type = 2;
}
message ListEntitiesServicesResponse {
  option (id) = 41;
  option (source) = SOURCE_SERVER;

  string name = 1;
  fixed32 key = 2;
  repeated ListEntitiesServicesArgument args = 3;
}
message ExecuteServiceArgument {
  bool bool_ = 1;
  int32 legacy_int = 2;
  float float_ = 3;
  string string_ = 4;
  // ESPHome 1.14 (api v1.3) make int a signed value
  sint32 int_ = 5;
  repeated bool bool_array = 6 [packed=false];
  repeated sint32 int_array = 7 [packed=false];
  repeated float float_array = 8 [packed=false];
  repeated string string_array = 9;
}
message ExecuteServiceRequest {
  option (id) = 42;
  option (source) = SOURCE_CLIENT;
  option (no_delay) = true;

  fixed32 key = 1;
  repeated ExecuteServiceArgument args = 2;
}

// ==================== CAMERA ====================
message ListEntitiesCameraResponse {
  option (id) = 43;
  option (source) = SOURCE_SERVER;
  option (ifdef) = "USE_ESP32_CAMERA";

  string object_id = 1;
  fixed32 key = 2;
  string name = 3;
  string unique_id = 4;
  bool disabled_by_default = 5;
}

message CameraImageResponse {
  option (id) = 44;
  option (source) = SOURCE_SERVER;
  option (ifdef) = "USE_ESP32_CAMERA";

  fixed32 key = 1;
  bytes data = 2;
  bool done = 3;
}
message CameraImageRequest {
  option (id) = 45;
  option (source) = SOURCE_CLIENT;
  option (ifdef) = "USE_ESP32_CAMERA";
  option (no_delay) = true;

  bool single = 1;
  bool stream = 2;
}

// ==================== CLIMATE ====================
enum ClimateMode {
  CLIMATE_MODE_OFF = 0;
  CLIMATE_MODE_HEAT_COOL = 1;
  CLIMATE_MODE_COOL = 2;
  CLIMATE_MODE_HEAT = 3;
  CLIMATE_MODE_FAN_ONLY = 4;
  CLIMATE_MODE_DRY = 5;
  CLIMATE_MODE_AUTO = 6;
}
enum ClimateFanMode {
  CLIMATE_FAN_ON = 0;
  CLIMATE_FAN_OFF = 1;
  CLIMATE_FAN_AUTO = 2;
  CLIMATE_FAN_LOW = 3;
  CLIMATE_FAN_MEDIUM = 4;
  CLIMATE_FAN_HIGH = 5;
  CLIMATE_FAN_MIDDLE = 6;
  CLIMATE_FAN_FOCUS = 7;
  CLIMATE_FAN_DIFFUSE = 8;
}
enum ClimateSwingMode {
  CLIMATE_SWING_OFF = 0;
  CLIMATE_SWING_BOTH = 1;
  CLIMATE_SWING_VERTICAL = 2;
  CLIMATE_SWING_HORIZONTAL = 3;
}
enum ClimateAction {
  CLIMATE_ACTION_OFF = 0;
  // values same as mode for readability
  CLIMATE_ACTION_COOLING = 2;
  CLIMATE_ACTION_HEATING = 3;
  CLIMATE_ACTION_IDLE = 4;
  CLIMATE_ACTION_DRYING = 5;
  CLIMATE_ACTION_FAN = 6;
}
enum ClimatePreset {
  CLIMATE_PRESET_NONE = 0;
  CLIMATE_PRESET_HOME = 1;
  CLIMATE_PRESET_AWAY = 2;
  CLIMATE_PRESET_BOOST = 3;
  CLIMATE_PRESET_COMFORT = 4;
  CLIMATE_PRESET_ECO = 5;
  CLIMATE_PRESET_SLEEP = 6;
  CLIMATE_PRESET_ACTIVITY = 7;
}
message ListEntitiesClimateResponse {
  option (id) = 46;
  option (source) = SOURCE_SERVER;
  option (ifdef) = "USE_CLIMATE";

  string object_id = 1;
  fixed32 key = 2;
  string name = 3;
  string unique_id = 4;

  bool supports_current_temperature = 5;
  bool supports_two_point_target_temperature = 6;
  repeated ClimateMode supported_modes = 7;
  float visual_min_temperature = 8;
  float visual_max_temperature = 9;
  float visual_temperature_step = 10;
  // for older peer versions - in new system this
  // is if CLIMATE_PRESET_AWAY exists is supported_presets
  bool legacy_supports_away = 11;
  bool supports_action = 12;
  repeated ClimateFanMode supported_fan_modes = 13;
  repeated ClimateSwingMode supported_swing_modes = 14;
  repeated string supported_custom_fan_modes = 15;
  repeated ClimatePreset supported_presets = 16;
  repeated string supported_custom_presets = 17;
  bool disabled_by_default = 18;
}
message ClimateStateResponse {
  option (id) = 47;
  option (source) = SOURCE_SERVER;
  option (ifdef) = "USE_CLIMATE";
  option (no_delay) = true;

  fixed32 key = 1;
  ClimateMode mode = 2;
  float current_temperature = 3;
  float target_temperature = 4;
  float target_temperature_low = 5;
  float target_temperature_high = 6;
  // For older peers, equal to preset == CLIMATE_PRESET_AWAY
  bool legacy_away = 7;
  ClimateAction action = 8;
  ClimateFanMode fan_mode = 9;
  ClimateSwingMode swing_mode = 10;
  string custom_fan_mode = 11;
  ClimatePreset preset = 12;
  string custom_preset = 13;
}
message ClimateCommandRequest {
  option (id) = 48;
  option (source) = SOURCE_CLIENT;
  option (ifdef) = "USE_CLIMATE";
  option (no_delay) = true;

  fixed32 key = 1;
  bool has_mode = 2;
  ClimateMode mode = 3;
  bool has_target_temperature = 4;
  float target_temperature = 5;
  bool has_target_temperature_low = 6;
  float target_temperature_low = 7;
  bool has_target_temperature_high = 8;
  float target_temperature_high = 9;
  // legacy, for older peers, newer ones should use CLIMATE_PRESET_AWAY in preset
  bool has_legacy_away = 10;
  bool legacy_away = 11;
  bool has_fan_mode = 12;
  ClimateFanMode fan_mode = 13;
  bool has_swing_mode = 14;
  ClimateSwingMode swing_mode = 15;
  bool has_custom_fan_mode = 16;
  string custom_fan_mode = 17;
  bool has_preset = 18;
  ClimatePreset preset = 19;
  bool has_custom_preset = 20;
  string custom_preset = 21;
}

// ==================== NUMBER ====================
message ListEntitiesNumberResponse {
  option (id) = 49;
  option (source) = SOURCE_SERVER;
  option (ifdef) = "USE_NUMBER";

  string object_id = 1;
  fixed32 key = 2;
  string name = 3;
  string unique_id = 4;

  string icon = 5;
  float min_value = 6;
  float max_value = 7;
  float step = 8;
  bool disabled_by_default = 9;
}
message NumberStateResponse {
  option (id) = 50;
  option (source) = SOURCE_SERVER;
  option (ifdef) = "USE_NUMBER";
  option (no_delay) = true;

  fixed32 key = 1;
  float state = 2;
  // If the number does not have a valid state yet.
  // Equivalent to `!obj->has_state()` - inverse logic to make state packets smaller
  bool missing_state = 3;
}
message NumberCommandRequest {
  option (id) = 51;
  option (source) = SOURCE_CLIENT;
  option (ifdef) = "USE_NUMBER";
  option (no_delay) = true;

  fixed32 key = 1;
  float state = 2;
}

// ==================== SELECT ====================
message ListEntitiesSelectResponse {
  option (id) = 52;
  option (source) = SOURCE_SERVER;
  option (ifdef) = "USE_SELECT";

  string object_id = 1;
  fixed32 key = 2;
  string name = 3;
  string unique_id = 4;

  string icon = 5;
  repeated string options = 6;
  bool disabled_by_default = 7;
}
message SelectStateResponse {
  option (id) = 53;
  option (source) = SOURCE_SERVER;
  option (ifdef) = "USE_SELECT";
  option (no_delay) = true;

  fixed32 key = 1;
  string state = 2;
  // If the select does not have a valid state yet.
  // Equivalent to `!obj->has_state()` - inverse logic to make state packets smaller
  bool missing_state = 3;
}
message SelectCommandRequest {
  option (id) = 54;
  option (source) = SOURCE_CLIENT;
  option (ifdef) = "USE_SELECT";
  option (no_delay) = true;

  fixed32 key = 1;
  string state = 2;
}<|MERGE_RESOLUTION|>--- conflicted
+++ resolved
@@ -473,10 +473,7 @@
   string device_class = 9;
   SensorStateClass state_class = 10;
   SensorLastResetType last_reset_type = 11;
-<<<<<<< HEAD
-=======
   bool disabled_by_default = 12;
->>>>>>> 5edebaf4
 }
 message SensorStateResponse {
   option (id) = 25;
