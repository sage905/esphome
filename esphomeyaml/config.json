{
  "name": "esphomeyaml",
  "version": "1.10.1",
  "slug": "esphomeyaml",
  "description": "esphomeyaml Hass.io add-on for intelligently managing all your ESP8266/ESP32 devices.",
  "url": "https://esphomelib.com/esphomeyaml/index.html",
  "webui": "http://[HOST]:[PORT:6052]",
  "startup": "application",
  "arch": [
    "amd64",
    "armhf",
<<<<<<< HEAD
    "i386",
    "aarch64"
=======
    "i386"
>>>>>>> fc8f270a
  ],
  "hassio_api": true,
  "auth_api": true,
  "hassio_role": "default",
  "homeassistant_api": false,
  "host_network": true,
  "boot": "auto",
  "auto_uart": true,
  "map": [
    "ssl",
    "config:rw"
  ],
  "options": {
    "ssl": false,
    "certfile": "fullchain.pem",
    "keyfile": "privkey.pem",
    "port": 6052
  },
  "schema": {
    "ssl": "bool",
    "certfile": "str",
    "keyfile": "str",
    "port": "int",
    "leave_front_door_open": "bool?",
    "esphomeyaml_version": "str?"
  },
  "image": "ottowinter/esphomeyaml-hassio-{arch}"
}<|MERGE_RESOLUTION|>--- conflicted
+++ resolved
@@ -9,12 +9,7 @@
   "arch": [
     "amd64",
     "armhf",
-<<<<<<< HEAD
-    "i386",
-    "aarch64"
-=======
     "i386"
->>>>>>> fc8f270a
   ],
   "hassio_api": true,
   "auth_api": true,
